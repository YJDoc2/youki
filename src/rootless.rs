use std::{env, path::PathBuf};

use anyhow::{bail, Context, Result};
use nix::sched::CloneFlags;
use oci_spec::{Linux, LinuxIdMapping, Mount, Spec};

use crate::namespaces::Namespaces;

#[derive(Debug, Clone)]
pub struct Rootless<'a> {
    /// Location of the newuidmap binary
    pub newuidmap: Option<PathBuf>,
    /// Location of the newgidmap binary
    pub newgidmap: Option<PathBuf>,
    /// Mappings for user ids
    pub uid_mappings: Option<&'a Vec<LinuxIdMapping>>,
    /// Mappings for group ids
    pub gid_mappings: Option<&'a Vec<LinuxIdMapping>>,
}

impl<'a> From<&'a Linux> for Rootless<'a> {
    fn from(linux: &'a Linux) -> Self {
        Self {
            newuidmap: None,
            newgidmap: None,
            uid_mappings: linux.uid_mappings.as_ref(),
            gid_mappings: linux.gid_mappings.as_ref(),
        }
    }
}

pub fn detect_rootless(spec: &Spec) -> Result<Option<Rootless>> {
    let rootless = if should_use_rootless() {
        log::debug!("rootless container should be created");
        log::warn!(
            "resource constraints and multi id mapping is unimplemented for rootless containers"
        );
        validate(spec)?;
        let linux = spec.linux.as_ref().context("no linux in spec")?;
        let mut rootless = Rootless::from(linux);
        if let Some((uid_binary, gid_binary)) = lookup_map_binaries(linux)? {
            rootless.newuidmap = Some(uid_binary);
            rootless.newgidmap = Some(gid_binary);
        }
        Some(rootless)
    } else {
        None
    };

    Ok(rootless)
}

/// Checks if rootless mode should be used
pub fn should_use_rootless() -> bool {
    if !nix::unistd::geteuid().is_root() {
        return true;
    }

    if let Ok("true") = std::env::var("YOUKI_USE_ROOTLESS").as_deref() {
        return true;
    }

    false
}

/// Validates that the spec contains the required information for
/// running in rootless mode
pub fn validate(spec: &Spec) -> Result<()> {
    let linux = spec.linux.as_ref().context("no linux in spec")?;
    let gid_mappings = linux
        .gid_mappings
        .as_ref()
        .context("rootless containers require gid_mappings in spec")?;
    let uid_mappings = linux
        .uid_mappings
        .as_ref()
        .context("rootless containers require LinuxIdMapping in spec")?;

    if uid_mappings.is_empty() {
        bail!("rootless containers require at least one uid mapping");
    }

    if gid_mappings.is_empty() {
        bail!("rootless containers require at least one gid mapping")
    }

<<<<<<< HEAD
    let namespaces = Namespaces::from(&linux.namespaces);
=======
    let namespaces: Namespaces = linux
        .namespaces
        .as_ref()
        .context("rootless containers require namespaces in spec")?
        .clone()
        .into();
>>>>>>> 780f75ce
    if !namespaces.clone_flags.contains(CloneFlags::CLONE_NEWUSER) {
        bail!("rootless containers require the specification of a user namespace");
    }

    validate_mounts(
        spec.mounts.as_ref().context("no mounts in spec")?,
        uid_mappings,
        gid_mappings,
    )?;

    Ok(())
}

fn validate_mounts(
    mounts: &[Mount],
    uid_mappings: &[LinuxIdMapping],
    gid_mappings: &[LinuxIdMapping],
) -> Result<()> {
    for mount in mounts {
        if let Some(options) = &mount.options {
            for opt in options {
                if opt.starts_with("uid=") && !is_id_mapped(&opt[4..], uid_mappings)? {
                    bail!("Mount {:?} specifies option {} which is not mapped inside the rootless container", mount, opt);
                }

                if opt.starts_with("gid=") && !is_id_mapped(&opt[4..], gid_mappings)? {
                    bail!("Mount {:?} specifies option {} which is not mapped inside the rootless container", mount, opt);
                }
            }
        }
    }

    Ok(())
}

fn is_id_mapped(id: &str, mappings: &[LinuxIdMapping]) -> Result<bool> {
    let id = id.parse::<u32>()?;
    Ok(mappings
        .iter()
        .any(|m| id >= m.container_id && id <= m.container_id + m.size))
}

/// Looks up the location of the newuidmap and newgidmap binaries which
/// are required to write multiple user/group mappings
pub fn lookup_map_binaries(spec: &Linux) -> Result<Option<(PathBuf, PathBuf)>> {
    if let Some(uid_mappings) = spec.uid_mappings.as_ref() {
        if uid_mappings.len() == 1 && uid_mappings.len() == 1 {
            return Ok(None);
        }

        let uidmap = lookup_map_binary("newuidmap")?;
        let gidmap = lookup_map_binary("newgidmap")?;

        match (uidmap, gidmap) {
        (Some(newuidmap), Some(newgidmap)) => Ok(Some((newuidmap, newgidmap))),
        _ => bail!("newuidmap/newgidmap binaries could not be found in path. This is required if multiple id mappings are specified"),
    }
    } else {
        Ok(None)
    }
}

fn lookup_map_binary(binary: &str) -> Result<Option<PathBuf>> {
    let paths = env::var("PATH")?;
    Ok(paths
        .split_terminator(':')
        .find(|p| PathBuf::from(p).join(binary).exists())
        .map(PathBuf::from))
}<|MERGE_RESOLUTION|>--- conflicted
+++ resolved
@@ -84,16 +84,13 @@
         bail!("rootless containers require at least one gid mapping")
     }
 
-<<<<<<< HEAD
-    let namespaces = Namespaces::from(&linux.namespaces);
-=======
-    let namespaces: Namespaces = linux
-        .namespaces
-        .as_ref()
-        .context("rootless containers require namespaces in spec")?
-        .clone()
-        .into();
->>>>>>> 780f75ce
+    let namespaces = Namespaces::from(
+        linux
+            .namespaces
+            .as_ref()
+            .context("rootless containers require the namespaces.")?,
+    );
+
     if !namespaces.clone_flags.contains(CloneFlags::CLONE_NEWUSER) {
         bail!("rootless containers require the specification of a user namespace");
     }
