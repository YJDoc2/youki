--- conflicted
+++ resolved
@@ -36,13 +36,8 @@
 libseccomp = { version = "0.2.3" }
 serde = { version = "1.0", features = ["derive"] }
 serde_json = "1.0"
-<<<<<<< HEAD
-syscalls = "0.6.2"
+syscalls = "0.6.3"
 rust-criu = "0.1.0"
-=======
-syscalls = "0.6.3"
-rust-criu = { git = "https://github.com/checkpoint-restore/rust-criu", version = "0.1.0" }
->>>>>>> c43f7010
 wasmer = { version = "2.2.0", optional = true }
 wasmer-wasi = { version = "2.3.0", optional = true }
 
